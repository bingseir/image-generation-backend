import { isUserSubscribed } from './revenuecat.js';
// Import one of these based on your choice:
// import { getTodayGenerationCount, getRemainingGenerations } from './db-firebase.js';
import { getTodayGenerationCount, getRemainingGenerations } from './db-firebase.js';

const DAILY_LIMIT = 5;

/**
 * Middleware to check if user can generate an image
 * Expects userId in req.body.userId (from RevenueCat)
 */
export const checkGenerationLimit = async (req, res, next) => {
  try {
    const userId = req.body.userId;

    if (!userId) {
      return res.status(400).json({
        error: 'userId is required in request body',
      });
    }

    // Check subscription status
    const isSubscribed = await isUserSubscribed(userId);

    // If subscribed, allow generation
    if (isSubscribed) {
      req.isSubscribed = true;
      return next();
    }

    // Check daily limit for free users
    const generationCount = await getTodayGenerationCount(userId);

    if (generationCount >= DAILY_LIMIT) {
      return res.status(429).json({
        error: 'Daily generation limit reached',
<<<<<<< HEAD
        message: `You have reached your daily limit of ${DAILY_LIMIT} generations. Upgrade to Pro!`,
=======
        message: `You have reached your daily limit of ${DAILY_LIMIT} generations. Upgrade to pro version!`,
>>>>>>> 934702ee
        remaining: 0,
      });
    }

    // Store info in request for use in route
    req.isSubscribed = false;
    req.generationCount = generationCount;
    req.remaining = DAILY_LIMIT - generationCount;

    next();
  } catch (error) {
    console.error('Error checking generation limit:', error);
    // Fail secure: don't let them through if we can't verify
    return res.status(500).json({
      error: 'Failed to verify generation limit',
    });
  }
};

/**
 * Middleware to record a generation after successful creation
 * Call this AFTER the image is successfully generated
 */
export const recordGeneration = async (req, res, next) => {
  try {
    const userId = req.body.userId;

    if (userId && !req.isSubscribed) {
      // Only record for free users (subscribers have unlimited)
      // This is called after successful generation
      // We don't increment here - do it in the route after success
      req.shouldRecordGeneration = true;
    }

    next();
  } catch (error) {
    console.error('Error in recordGeneration middleware:', error);
    next();
  }
};<|MERGE_RESOLUTION|>--- conflicted
+++ resolved
@@ -34,11 +34,7 @@
     if (generationCount >= DAILY_LIMIT) {
       return res.status(429).json({
         error: 'Daily generation limit reached',
-<<<<<<< HEAD
-        message: `You have reached your daily limit of ${DAILY_LIMIT} generations. Upgrade to Pro!`,
-=======
         message: `You have reached your daily limit of ${DAILY_LIMIT} generations. Upgrade to pro version!`,
->>>>>>> 934702ee
         remaining: 0,
       });
     }
